<!--

         Copyright (C) 2012-2015 DataStax Inc.

      Licensed under the Apache License, Version 2.0 (the "License");
      you may not use this file except in compliance with the License.
      You may obtain a copy of the License at

         http://www.apache.org/licenses/LICENSE-2.0

      Unless required by applicable law or agreed to in writing, software
      distributed under the License is distributed on an "AS IS" BASIS,
      WITHOUT WARRANTIES OR CONDITIONS OF ANY KIND, either express or implied.
      See the License for the specific language governing permissions and
      limitations under the License.

-->
<project xmlns="http://maven.apache.org/POM/4.0.0" xmlns:xsi="http://www.w3.org/2001/XMLSchema-instance" xsi:schemaLocation="http://maven.apache.org/POM/4.0.0 http://maven.apache.org/maven-v4_0_0.xsd">
  <modelVersion>4.0.0</modelVersion>
  <parent>
    <groupId>org.sonatype.oss</groupId>
    <artifactId>oss-parent</artifactId>
    <version>7</version>
    <relativePath />
  </parent>

  <groupId>com.datastax.cassandra</groupId>
  <artifactId>cassandra-driver-parent</artifactId>
  <version>2.2.0-rc4-SNAPSHOT</version>
  <packaging>pom</packaging>
  <name>DataStax Java Driver for Apache Cassandra</name>
  <description>A driver for Apache Cassandra 1.2+ that works exclusively with the Cassandra Query Language version 3 (CQL3) and Cassandra's binary protocol.</description>
  <url>https://github.com/datastax/java-driver</url>
  <inceptionYear>2012</inceptionYear>

  <modules>
    <module>driver-core</module>
    <module>driver-mapping</module>
    <module>driver-examples</module>
    <module>driver-dse</module>
    <module>driver-dist</module>
  </modules>

  <properties>
    <project.build.sourceEncoding>UTF-8</project.build.sourceEncoding>
<<<<<<< HEAD
    <cassandra.version>2.2.0</cassandra.version>
=======
    <cassandra.version>2.1.9</cassandra.version>
>>>>>>> 7c8afa1f
    <java.version>1.6</java.version>
    <log4j.version>1.2.17</log4j.version>
    <slf4j-log4j12.version>1.7.6</slf4j-log4j12.version>
    <guava.version>16.0.1</guava.version>
    <netty.version>4.0.27.Final</netty.version>
    <metrics.version>3.0.2</metrics.version>
    <snappy.version>1.0.5</snappy.version>
    <lz4.version>1.2.0</lz4.version>
    <hdr.version>2.1.4</hdr.version>
    <!-- test dependency versions -->
    <testng.version>6.8.8</testng.version>
    <assertj.version>1.7.0</assertj.version>
    <mockito.version>1.10.8</mockito.version>
    <scassandra.version>0.9.1</scassandra.version>
    <main.basedir>${project.basedir}</main.basedir>
  </properties>

  <dependencies>
    <dependency>
      <groupId>log4j</groupId>
      <artifactId>log4j</artifactId>
      <version>${log4j.version}</version>
      <scope>test</scope>
    </dependency>

    <dependency>
      <groupId>org.slf4j</groupId>
      <artifactId>slf4j-log4j12</artifactId>
      <version>${slf4j-log4j12.version}</version>
      <scope>test</scope>
    </dependency>
  </dependencies>

  <profiles>
    <profile>
      <id>doclint-java8-disable</id>
      <activation>
        <jdk>[1.8,)</jdk>
      </activation>
      <properties>
        <javadoc.opts>-Xdoclint:none</javadoc.opts>
      </properties>
    </profile>
  </profiles>

  <build>
    <plugins>
      <plugin>
        <artifactId>maven-compiler-plugin</artifactId>
        <version>3.1</version>
        <configuration>
          <source>${java.version}</source>
          <target>${java.version}</target>
          <optimize>true</optimize>
          <showDeprecation>true</showDeprecation>
          <showWarnings>true</showWarnings>
        </configuration>
      </plugin>
      <plugin>
        <groupId>org.apache.maven.plugins</groupId>
        <artifactId>maven-source-plugin</artifactId>
        <version>2.2.1</version>
        <executions>
          <execution>
            <id>attach-sources</id>
            <goals>
              <goal>jar-no-fork</goal>
            </goals>
          </execution>
        </executions>
      </plugin>
      <plugin>
        <groupId>org.apache.maven.plugins</groupId>
        <artifactId>maven-javadoc-plugin</artifactId>
        <version>2.9.1</version>
        <configuration>
          <!-- I can haz math in my javadoc (see http://zverovich.net/2012/01/14/beautiful-math-in-javadoc.html) -->
          <additionalparam>-header '&lt;script type="text/javascript" src="http://cdn.mathjax.org/mathjax/latest/MathJax.js?config=TeX-AMS-MML_HTMLorMML"&gt;&lt;/script&gt;'</additionalparam>
        </configuration>
        <executions>
          <execution>
            <id>attach-javadocs</id>
            <goals>
              <goal>jar</goal>
            </goals>
            <configuration>
              <additionalparam>${javadoc.opts}</additionalparam>
            </configuration>
          </execution>
        </executions>
      </plugin>
      <plugin>
        <groupId>org.apache.maven.plugins</groupId>
        <artifactId>maven-release-plugin</artifactId>
        <version>2.5</version>
        <configuration>
          <tagNameFormat>@{project.version}</tagNameFormat>
        </configuration>
      </plugin>
      <plugin>
        <groupId>org.codehaus.mojo</groupId>
        <artifactId>clirr-maven-plugin</artifactId>
        <version>2.6.1</version>
        <executions>
          <execution>
            <phase>compile</phase>
            <goals><goal>check</goal></goals>
          </execution>
        </executions>
        <configuration>
          <comparisonVersion>2.2.0</comparisonVersion>
          <ignoredDifferencesFile>../clirr-ignores.xml</ignoredDifferencesFile>
          <excludes>
            <!-- Package-private, internal classes -->
            <exclude>com/datastax/driver/core/Frame$*</exclude>
            <exclude>com/datastax/driver/core/ProtocolEvent$*</exclude>
            <exclude>com/datastax/driver/core/Message$*</exclude>
            <exclude>com/datastax/driver/core/Requests$*</exclude>
            <exclude>com/datastax/driver/core/Responses$*</exclude>
            <exclude>com/datastax/driver/core/Connection$*</exclude>
          </excludes>
        </configuration>
      </plugin>
      <plugin>
        <groupId>org.codehaus.mojo</groupId>
        <artifactId>build-helper-maven-plugin</artifactId>
        <version>1.9.1</version>
        <executions>
          <execution>
            <id>timestamp-property</id>
            <phase>initialize</phase>
            <goals>
              <goal>timestamp-property</goal>
            </goals>
            <configuration>
              <name>currentYear</name>
              <pattern>yyyy</pattern>
              <locale>en_US</locale>
            </configuration>
          </execution>
        </executions>
      </plugin>
      <!--
      To update license headers run:
      mvn license:format -DcurrentYear=XXXX
      -->
      <plugin>
        <groupId>com.mycila</groupId>
        <artifactId>license-maven-plugin</artifactId>
        <version>2.8</version>
        <configuration>
          <header>${main.basedir}/src/license/header.txt</header>
          <includes>
            <include>src/**/*.java</include>
            <include>src/**/*.xml</include>
            <include>src/**/*.properties</include>
            <include>**/pom.xml</include>
          </includes>
          <excludes>
            <exclude>**/src/main/config/ide/**</exclude>
          </excludes>
          <mapping>
            <java>SLASHSTAR_STYLE</java>
            <properties>SCRIPT_STYLE</properties>
          </mapping>
          <strictCheck>true</strictCheck>
        </configuration>
        <executions>
          <execution>
            <id>check-license</id>
            <phase>initialize</phase>
            <goals>
              <goal>check</goal>
            </goals>
            <configuration>
              <properties>
                <currentYear>${currentYear}</currentYear>
              </properties>
            </configuration>
          </execution>
        </executions>
      </plugin>
    </plugins>
  </build>

  <licenses>
    <license>
      <name>Apache 2</name>
      <url>http://www.apache.org/licenses/LICENSE-2.0.txt</url>
      <distribution>repo</distribution>
      <comments>Apache License Version 2.0</comments>
    </license>
  </licenses>

  <scm>
    <connection>scm:git:git@github.com:datastax/java-driver.git</connection>
    <developerConnection>scm:git:git@github.com:datastax/java-driver.git</developerConnection>
    <url>https://github.com/datastax/java-driver</url>
    <tag>HEAD</tag>
  </scm>

  <developers>
    <developer>
      <name>Various</name>
      <organization>DataStax</organization>
    </developer>
  </developers>
</project><|MERGE_RESOLUTION|>--- conflicted
+++ resolved
@@ -43,11 +43,7 @@
 
   <properties>
     <project.build.sourceEncoding>UTF-8</project.build.sourceEncoding>
-<<<<<<< HEAD
-    <cassandra.version>2.2.0</cassandra.version>
-=======
-    <cassandra.version>2.1.9</cassandra.version>
->>>>>>> 7c8afa1f
+    <cassandra.version>2.2.1</cassandra.version>
     <java.version>1.6</java.version>
     <log4j.version>1.2.17</log4j.version>
     <slf4j-log4j12.version>1.7.6</slf4j-log4j12.version>
