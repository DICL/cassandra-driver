/*
 *      Copyright (C) 2012 DataStax Inc.
 *
 *   Licensed under the Apache License, Version 2.0 (the "License");
 *   you may not use this file except in compliance with the License.
 *   You may obtain a copy of the License at
 *
 *      http://www.apache.org/licenses/LICENSE-2.0
 *
 *   Unless required by applicable law or agreed to in writing, software
 *   distributed under the License is distributed on an "AS IS" BASIS,
 *   WITHOUT WARRANTIES OR CONDITIONS OF ANY KIND, either express or implied.
 *   See the License for the specific language governing permissions and
 *   limitations under the License.
 */
package com.datastax.driver.core;

import java.io.BufferedReader;
import java.io.File;
import java.io.IOException;
import java.io.InputStreamReader;
import java.net.InetAddress;
import java.util.Collection;
import java.util.Map;

import com.google.common.io.Files;
import org.slf4j.Logger;
import org.slf4j.LoggerFactory;
import org.testng.annotations.AfterClass;
import org.testng.annotations.BeforeClass;

import com.datastax.driver.core.exceptions.AlreadyExistsException;
import com.datastax.driver.core.exceptions.DriverException;
import com.datastax.driver.core.exceptions.NoHostAvailableException;
import static com.datastax.driver.core.TestUtils.*;

public class CCMBridge {

    private static final Logger logger = LoggerFactory.getLogger(CCMBridge.class);

    public static final String IP_PREFIX;

    private static final String CASSANDRA_VERSION_REGEXP = "\\d\\.\\d\\.\\d+(-\\w+)?";

    static final File CASSANDRA_DIR;
    static final String CASSANDRA_VERSION;
    static {
        String version = System.getProperty("cassandra.version");
        if (version.matches(CASSANDRA_VERSION_REGEXP)) {
            CASSANDRA_DIR = null;
            CASSANDRA_VERSION = "-v " + version;
        } else {
            CASSANDRA_DIR = new File(version);
            CASSANDRA_VERSION = "";
        }

        String ip_prefix = System.getProperty("ipprefix");
        if (ip_prefix == null || ip_prefix.isEmpty()) {
            ip_prefix = "127.0.1.";
        }
        IP_PREFIX = ip_prefix;
    }

    private final Runtime runtime = Runtime.getRuntime();
    private final File ccmDir;

    private CCMBridge()
    {
        this.ccmDir = Files.createTempDir();
    }

    public static CCMBridge create(String name) {
        CCMBridge bridge = new CCMBridge();
        bridge.execute("ccm create %s -b -i %s %s", name, IP_PREFIX, CASSANDRA_VERSION);
        return bridge;
    }

    public static CCMBridge create(String name, int nbNodes) {
        CCMBridge bridge = new CCMBridge();
        bridge.execute("ccm create %s -n %d -s -i %s -b %s", name, nbNodes, IP_PREFIX, CASSANDRA_VERSION);
        return bridge;
    }

    public static CCMBridge create(String name, int nbNodesDC1, int nbNodesDC2) {
        CCMBridge bridge = new CCMBridge();
        bridge.execute("ccm create %s -n %d:%d -s -i %s -b %s", name, nbNodesDC1, nbNodesDC2, IP_PREFIX, CASSANDRA_VERSION);
        return bridge;
    }

    public static CCMBridge.CCMCluster buildCluster(int nbNodes, Cluster.Builder builder) {
        return CCMCluster.create(nbNodes, builder);
    }

    public static CCMBridge.CCMCluster buildCluster(int nbNodesDC1, int nbNodesDC2, Cluster.Builder builder) {
        return CCMCluster.create(nbNodesDC1, nbNodesDC2, builder);
    }

    public void start() {
        execute("ccm start");
    }

    public void stop() {
        execute("ccm stop");
    }

    public void forceStop() {
        execute("ccm stop --not-gently");
    }

    public void start(int n) {
        logger.info("Starting: " + IP_PREFIX + n);
        execute("ccm node%d start", n);
    }

    public void start(int n, String option) {
        logger.info("Starting: " + IP_PREFIX + n + " with " + option);
        execute("ccm node%d start --jvm_arg=%s", n, option);
    }

    public void stop(int n) {
        logger.info("Stopping: " + IP_PREFIX + n);
        execute("ccm node%d stop", n);
    }

    public void forceStop(int n) {
        logger.info("Force stopping: " + IP_PREFIX + n);
        execute("ccm node%d stop --not-gently", n);
    }

    public void remove() {
        stop();
        execute("ccm remove");
    }

    public void ring() {
        ring(1);
    }

    public void ring(int n) {
        executeAndPrint("ccm node%d ring", n);
    }

    public void bootstrapNode(int n) {
        bootstrapNode(n, null);
    }

    public void bootstrapNode(int n, String dc) {
        if (dc == null)
            execute("ccm add node%d -i %s%d -j %d -b", n, IP_PREFIX, n, 7000 + 100*n);
        else
            execute("ccm add node%d -i %s%d -j %d -b -d %s", n, IP_PREFIX, n, 7000 + 100*n, dc);
        execute("ccm node%d start", n);
    }

    public void decommissionNode(int n) {
        execute("ccm node%d decommission", n);
    }

    public void updateConfig(String name, String value) {
        execute("ccm updateconf %s:%s", name, value);
    }

    public void populate(int n) {
        execute("ccm populate -n %d -i %s", n, IP_PREFIX);
    }

    private void execute(String command, Object... args) {
        try {
            String fullCommand = String.format(command, args) + " --config-dir=" + ccmDir;
            logger.debug("Executing: " + fullCommand);
            Process p = runtime.exec(fullCommand, null, CASSANDRA_DIR);
            int retValue = p.waitFor();

            if (retValue != 0) {
                BufferedReader outReader = new BufferedReader(new InputStreamReader(p.getInputStream()));
                BufferedReader errReader = new BufferedReader(new InputStreamReader(p.getErrorStream()));

                String line = outReader.readLine();
                while (line != null) {
                    logger.info("out> " + line);
                    line = outReader.readLine();
                }
                line = errReader.readLine();
                while (line != null) {
                    logger.error("err> " + line);
                    line = errReader.readLine();
                }
                throw new RuntimeException();
            }
        } catch (IOException e) {
            throw new RuntimeException(e);
        } catch (InterruptedException e) {
            throw new RuntimeException(e);
        }
    }

    private void executeAndPrint(String command, Object... args) {
        try {
            String fullCommand = String.format(command, args) + " --config-dir=" + ccmDir;
            logger.debug("Executing: " + fullCommand);
            Process p = runtime.exec(fullCommand, null, CASSANDRA_DIR);
            int retValue = p.waitFor();

            BufferedReader outReaderOutput = new BufferedReader(new InputStreamReader(p.getInputStream()));
            String line = outReaderOutput.readLine();
            while (line != null) {
                System.out.println(line);
                line = outReaderOutput.readLine();
            }
        } catch (IOException e) {
            throw new RuntimeException(e);
        } catch (InterruptedException e) {
            throw new RuntimeException(e);
        }
    }

    // One cluster for the whole test class
    public static abstract class PerClassSingleNodeCluster {

        protected static CCMBridge cassandraCluster;
        private static boolean erroredOut;
        private static boolean schemaCreated;

        protected static Cluster cluster;
        protected static Session session;

        protected abstract Collection<String> getTableDefinitions();

        public void errorOut() {
            erroredOut = true;
        }

        public static void createCluster() {
            erroredOut = false;
            schemaCreated = false;
            cassandraCluster = CCMBridge.create("test", 1);
            try {
                cluster = Cluster.builder().addContactPoints(IP_PREFIX + '1').build();
                session = cluster.connect();
            } catch (NoHostAvailableException e) {
                erroredOut = true;
                for (Map.Entry<InetAddress, Throwable> entry : e.getErrors().entrySet())
                    logger.info("Error connecting to " + entry.getKey() + ": " + entry.getValue());
                throw new RuntimeException(e);
            }
        }

        @AfterClass(groups = {"short", "long"})
        public static void discardCluster() {
            if (cluster != null)
                cluster.close();

            if (cassandraCluster == null) {
                logger.error("No cluster to discard");
            } else if (erroredOut) {
                cassandraCluster.stop();
                logger.info("Error during tests, kept C* logs in " + cassandraCluster.ccmDir);
            } else {
                cassandraCluster.remove();
                cassandraCluster.ccmDir.delete();
            }
        }

        @BeforeClass(groups = {"short", "long"})
        public void beforeClass() {
            createCluster();
            maybeCreateSchema();
        }

        public void maybeCreateSchema() {

            try {
                if (schemaCreated)
                    return;

                try {
                    session.execute(String.format(CREATE_KEYSPACE_SIMPLE_FORMAT, SIMPLE_KEYSPACE, 1));
                } catch (AlreadyExistsException e) {
                    // It's ok, ignore
                }

                session.execute("USE " + SIMPLE_KEYSPACE);

                for (String tableDef : getTableDefinitions()) {
                    try {
                        session.execute(tableDef);
                    } catch (AlreadyExistsException e) {
                        // It's ok, ignore
                    }
                }

                schemaCreated = true;
            } catch (DriverException e) {
                erroredOut = true;
                throw e;
            }
        }
    }

    public static class CCMCluster {

        public final Cluster cluster;
        public final Session session;

        public final CCMBridge cassandraCluster;

        private boolean erroredOut;

        public static CCMCluster create(int nbNodes, Cluster.Builder builder) {
            if (nbNodes == 0)
                throw new IllegalArgumentException();

            return new CCMCluster(CCMBridge.create("test", nbNodes), builder, nbNodes);
        }

        public static CCMCluster create(int nbNodesDC1, int nbNodesDC2, Cluster.Builder builder) {
            if (nbNodesDC1 == 0)
                throw new IllegalArgumentException();

            return new CCMCluster(CCMBridge.create("test", nbNodesDC1, nbNodesDC2), builder, nbNodesDC1 + nbNodesDC2);
        }

        private CCMCluster(CCMBridge cassandraCluster, Cluster.Builder builder, int totalNodes) {
            this.cassandraCluster = cassandraCluster;
            try {
<<<<<<< HEAD
                this.cluster = builder.addContactPoints(IP_PREFIX + '1').build();
=======
                String[] contactPoints = new String[totalNodes];
                for (int i = 0; i < totalNodes; i++)
                    contactPoints[i] = IP_PREFIX + (i+1);
                this.cluster = builder.addContactPoints(contactPoints).build();
>>>>>>> 1239a045
                this.session = cluster.connect();
            } catch (NoHostAvailableException e) {
                for (Map.Entry<InetAddress, Throwable> entry : e.getErrors().entrySet())
                    logger.info("Error connecting to " + entry.getKey() + ": " + entry.getValue());
                throw new RuntimeException(e);
            }
        }

        public void errorOut() {
            erroredOut = true;
        }

        public void discard() {
            if (cluster != null)
                cluster.close();

            if (cassandraCluster == null) {
                logger.error("No cluster to discard");
            } else if (erroredOut) {
                cassandraCluster.stop();
                logger.info("Error during tests, kept C* logs in " + cassandraCluster.ccmDir);
            } else {
                cassandraCluster.remove();
                cassandraCluster.ccmDir.delete();
            }
        }
    }
}<|MERGE_RESOLUTION|>--- conflicted
+++ resolved
@@ -323,14 +323,10 @@
         private CCMCluster(CCMBridge cassandraCluster, Cluster.Builder builder, int totalNodes) {
             this.cassandraCluster = cassandraCluster;
             try {
-<<<<<<< HEAD
-                this.cluster = builder.addContactPoints(IP_PREFIX + '1').build();
-=======
                 String[] contactPoints = new String[totalNodes];
                 for (int i = 0; i < totalNodes; i++)
                     contactPoints[i] = IP_PREFIX + (i+1);
                 this.cluster = builder.addContactPoints(contactPoints).build();
->>>>>>> 1239a045
                 this.session = cluster.connect();
             } catch (NoHostAvailableException e) {
                 for (Map.Entry<InetAddress, Throwable> entry : e.getErrors().entrySet())
