--- conflicted
+++ resolved
@@ -113,28 +113,17 @@
                 case UNAVAILABLE:      return ((UnavailableException)infos).copy(host); // We copy to have a nice stack trace
                 case OVERLOADED:       return new OverloadedException(host, message);
                 case IS_BOOTSTRAPPING: return new BootstrappingException(host, message);
-<<<<<<< HEAD
-                case TRUNCATE_ERROR:   return new TruncateException(message);
-                case WRITE_TIMEOUT:    return ((WriteTimeoutException)infos).copy();
-                case READ_TIMEOUT:     return ((ReadTimeoutException)infos).copy();
-                case WRITE_FAILURE:    return ((WriteFailureException)infos).copy();
-                case READ_FAILURE:     return ((ReadFailureException)infos).copy();
-                case FUNCTION_FAILURE: return new FunctionExecutionException(message);
-                case SYNTAX_ERROR:     return new SyntaxError(message);
-                case UNAUTHORIZED:     return new UnauthorizedException(message);
-                case INVALID:          return new InvalidQueryException(message);
-                case CONFIG_ERROR:     return new InvalidConfigurationInQueryException(message);
-                case ALREADY_EXISTS:   return ((AlreadyExistsException)infos).copy();
-=======
                 case TRUNCATE_ERROR:   return new TruncateException(host, message);
                 case WRITE_TIMEOUT:    return ((WriteTimeoutException)infos).copy(host);
                 case READ_TIMEOUT:     return ((ReadTimeoutException)infos).copy(host);
+                case WRITE_FAILURE:    return ((WriteFailureException)infos).copy(host);
+                case READ_FAILURE:     return ((ReadFailureException)infos).copy(host);
+                case FUNCTION_FAILURE: return new FunctionExecutionException(host, message);
                 case SYNTAX_ERROR:     return new SyntaxError(host, message);
                 case UNAUTHORIZED:     return new UnauthorizedException(host, message);
                 case INVALID:          return new InvalidQueryException(host, message);
                 case CONFIG_ERROR:     return new InvalidConfigurationInQueryException(host, message);
                 case ALREADY_EXISTS:   return ((AlreadyExistsException)infos).copy(host);
->>>>>>> 7c8afa1f
                 case UNPREPARED:       return new UnpreparedException(host, message);
                 default:               return new DriverInternalError(String.format("Unknown protocol error code %s returned by %s. The error message was: %s", code, host, message));
             }
